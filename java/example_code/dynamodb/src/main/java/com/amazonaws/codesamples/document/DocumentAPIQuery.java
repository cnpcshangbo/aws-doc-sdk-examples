// snippet-sourcedescription:[DocumentAPIQuery.java demonstrates how to ]
// snippet-service:[dynamodb]
// snippet-keyword:[Java]
// snippet-keyword:[Amazon DynamoDB]
// snippet-keyword:[Code Sample]
// snippet-keyword:[ ]
// snippet-sourcetype:[full-example]
// snippet-sourcedate:[ ]
// snippet-sourceauthor:[AWS]
<<<<<<< HEAD
// snippet-start:[dynamodb.java.codeexample.DocumentAPIQuery] 
=======
// snippet-start:[dynamodb.Java.CodeExample.DocumentAPIQuery] 

>>>>>>> a604417e
/**
 * Copyright 2010-2019 Amazon.com, Inc. or its affiliates. All Rights Reserved.
 *
 * This file is licensed under the Apache License, Version 2.0 (the "License").
 * You may not use this file except in compliance with the License. A copy of
 * the License is located at
 *
 * http://aws.amazon.com/apache2.0/
 *
 * This file is distributed on an "AS IS" BASIS, WITHOUT WARRANTIES OR
 * CONDITIONS OF ANY KIND, either express or implied. See the License for the
 * specific language governing permissions and limitations under the License.
*/
<<<<<<< HEAD


package com.amazonaws.codesamples.document;

import java.text.SimpleDateFormat;
import java.util.Date;
import java.util.Iterator;

import com.amazonaws.services.dynamodbv2.AmazonDynamoDB;
import com.amazonaws.services.dynamodbv2.AmazonDynamoDBClientBuilder;
import com.amazonaws.services.dynamodbv2.document.DynamoDB;
import com.amazonaws.services.dynamodbv2.document.Item;
import com.amazonaws.services.dynamodbv2.document.ItemCollection;
import com.amazonaws.services.dynamodbv2.document.Page;
import com.amazonaws.services.dynamodbv2.document.QueryOutcome;
import com.amazonaws.services.dynamodbv2.document.Table;
import com.amazonaws.services.dynamodbv2.document.spec.QuerySpec;
import com.amazonaws.services.dynamodbv2.document.utils.ValueMap;

public class DocumentAPIQuery {

    static AmazonDynamoDB client = AmazonDynamoDBClientBuilder.standard().build();
    static DynamoDB dynamoDB = new DynamoDB(client);

    static String tableName = "Reply";

    public static void main(String[] args) throws Exception {

        String forumName = "Amazon DynamoDB";
        String threadSubject = "DynamoDB Thread 1";

        findRepliesForAThread(forumName, threadSubject);
        findRepliesForAThreadSpecifyOptionalLimit(forumName, threadSubject);
        findRepliesInLast15DaysWithConfig(forumName, threadSubject);
        findRepliesPostedWithinTimePeriod(forumName, threadSubject);
        findRepliesUsingAFilterExpression(forumName, threadSubject);
    }

    private static void findRepliesForAThread(String forumName, String threadSubject) {

        Table table = dynamoDB.getTable(tableName);

        String replyId = forumName + "#" + threadSubject;

        QuerySpec spec = new QuerySpec().withKeyConditionExpression("Id = :v_id")
            .withValueMap(new ValueMap().withString(":v_id", replyId));

        ItemCollection<QueryOutcome> items = table.query(spec);

        System.out.println("\nfindRepliesForAThread results:");

        Iterator<Item> iterator = items.iterator();
        while (iterator.hasNext()) {
            System.out.println(iterator.next().toJSONPretty());
        }

    }

    private static void findRepliesForAThreadSpecifyOptionalLimit(String forumName, String threadSubject) {

        Table table = dynamoDB.getTable(tableName);

        String replyId = forumName + "#" + threadSubject;

        QuerySpec spec = new QuerySpec().withKeyConditionExpression("Id = :v_id")
            .withValueMap(new ValueMap().withString(":v_id", replyId)).withMaxPageSize(1);

        ItemCollection<QueryOutcome> items = table.query(spec);

        System.out.println("\nfindRepliesForAThreadSpecifyOptionalLimit results:");

        // Process each page of results
        int pageNum = 0;
        for (Page<Item, QueryOutcome> page : items.pages()) {

            System.out.println("\nPage: " + ++pageNum);

            // Process each item on the current page
            Iterator<Item> item = page.iterator();
            while (item.hasNext()) {
                System.out.println(item.next().toJSONPretty());
            }
        }
    }

    private static void findRepliesInLast15DaysWithConfig(String forumName, String threadSubject) {

        Table table = dynamoDB.getTable(tableName);

        long twoWeeksAgoMilli = (new Date()).getTime() - (15L * 24L * 60L * 60L * 1000L);
        Date twoWeeksAgo = new Date();
        twoWeeksAgo.setTime(twoWeeksAgoMilli);
        SimpleDateFormat df = new SimpleDateFormat("yyyy-MM-dd'T'HH:mm:ss.SSS'Z'");
        String twoWeeksAgoStr = df.format(twoWeeksAgo);

        String replyId = forumName + "#" + threadSubject;

        QuerySpec spec = new QuerySpec().withProjectionExpression("Message, ReplyDateTime, PostedBy")
            .withKeyConditionExpression("Id = :v_id and ReplyDateTime <= :v_reply_dt_tm")
            .withValueMap(new ValueMap().withString(":v_id", replyId).withString(":v_reply_dt_tm", twoWeeksAgoStr));

        ItemCollection<QueryOutcome> items = table.query(spec);

        System.out.println("\nfindRepliesInLast15DaysWithConfig results:");
        Iterator<Item> iterator = items.iterator();
        while (iterator.hasNext()) {
            System.out.println(iterator.next().toJSONPretty());
        }

    }

    private static void findRepliesPostedWithinTimePeriod(String forumName, String threadSubject) {

        Table table = dynamoDB.getTable(tableName);

        long startDateMilli = (new Date()).getTime() - (15L * 24L * 60L * 60L * 1000L);
        long endDateMilli = (new Date()).getTime() - (5L * 24L * 60L * 60L * 1000L);
        java.text.SimpleDateFormat df = new java.text.SimpleDateFormat("yyyy-MM-dd'T'HH:mm:ss.SSS'Z'");
        String startDate = df.format(startDateMilli);
        String endDate = df.format(endDateMilli);

        String replyId = forumName + "#" + threadSubject;

        QuerySpec spec = new QuerySpec().withProjectionExpression("Message, ReplyDateTime, PostedBy")
            .withKeyConditionExpression("Id = :v_id and ReplyDateTime between :v_start_dt and :v_end_dt")
            .withValueMap(new ValueMap().withString(":v_id", replyId).withString(":v_start_dt", startDate)
                .withString(":v_end_dt", endDate));

        ItemCollection<QueryOutcome> items = table.query(spec);

        System.out.println("\nfindRepliesPostedWithinTimePeriod results:");
        Iterator<Item> iterator = items.iterator();
        while (iterator.hasNext()) {
            System.out.println(iterator.next().toJSONPretty());
        }
    }

    private static void findRepliesUsingAFilterExpression(String forumName, String threadSubject) {

        Table table = dynamoDB.getTable(tableName);

        String replyId = forumName + "#" + threadSubject;

        QuerySpec spec = new QuerySpec().withProjectionExpression("Message, ReplyDateTime, PostedBy")
            .withKeyConditionExpression("Id = :v_id").withFilterExpression("PostedBy = :v_postedby")
            .withValueMap(new ValueMap().withString(":v_id", replyId).withString(":v_postedby", "User B"));

        ItemCollection<QueryOutcome> items = table.query(spec);

        System.out.println("\nfindRepliesUsingAFilterExpression results:");
        Iterator<Item> iterator = items.iterator();
        while (iterator.hasNext()) {
            System.out.println(iterator.next().toJSONPretty());
        }
    }

}

// snippet-end:[dynamodb.java.codeexample.DocumentAPIQuery] 
=======


package com.amazonaws.codesamples.document;

import java.text.SimpleDateFormat;
import java.util.Date;
import java.util.Iterator;

import com.amazonaws.services.dynamodbv2.AmazonDynamoDB;
import com.amazonaws.services.dynamodbv2.AmazonDynamoDBClientBuilder;
import com.amazonaws.services.dynamodbv2.document.DynamoDB;
import com.amazonaws.services.dynamodbv2.document.Item;
import com.amazonaws.services.dynamodbv2.document.ItemCollection;
import com.amazonaws.services.dynamodbv2.document.Page;
import com.amazonaws.services.dynamodbv2.document.QueryOutcome;
import com.amazonaws.services.dynamodbv2.document.Table;
import com.amazonaws.services.dynamodbv2.document.spec.QuerySpec;
import com.amazonaws.services.dynamodbv2.document.utils.ValueMap;

public class DocumentAPIQuery {

    static AmazonDynamoDB client = AmazonDynamoDBClientBuilder.standard().build();
    static DynamoDB dynamoDB = new DynamoDB(client);

    static String tableName = "Reply";

    public static void main(String[] args) throws Exception {

        String forumName = "Amazon DynamoDB";
        String threadSubject = "DynamoDB Thread 1";

        findRepliesForAThread(forumName, threadSubject);
        findRepliesForAThreadSpecifyOptionalLimit(forumName, threadSubject);
        findRepliesInLast15DaysWithConfig(forumName, threadSubject);
        findRepliesPostedWithinTimePeriod(forumName, threadSubject);
        findRepliesUsingAFilterExpression(forumName, threadSubject);
    }

    private static void findRepliesForAThread(String forumName, String threadSubject) {

        Table table = dynamoDB.getTable(tableName);

        String replyId = forumName + "#" + threadSubject;

        QuerySpec spec = new QuerySpec().withKeyConditionExpression("Id = :v_id")
            .withValueMap(new ValueMap().withString(":v_id", replyId));

        ItemCollection<QueryOutcome> items = table.query(spec);

        System.out.println("\nfindRepliesForAThread results:");

        Iterator<Item> iterator = items.iterator();
        while (iterator.hasNext()) {
            System.out.println(iterator.next().toJSONPretty());
        }

    }

    private static void findRepliesForAThreadSpecifyOptionalLimit(String forumName, String threadSubject) {

        Table table = dynamoDB.getTable(tableName);

        String replyId = forumName + "#" + threadSubject;

        QuerySpec spec = new QuerySpec().withKeyConditionExpression("Id = :v_id")
            .withValueMap(new ValueMap().withString(":v_id", replyId)).withMaxPageSize(1);

        ItemCollection<QueryOutcome> items = table.query(spec);

        System.out.println("\nfindRepliesForAThreadSpecifyOptionalLimit results:");

        // Process each page of results
        int pageNum = 0;
        for (Page<Item, QueryOutcome> page : items.pages()) {

            System.out.println("\nPage: " + ++pageNum);

            // Process each item on the current page
            Iterator<Item> item = page.iterator();
            while (item.hasNext()) {
                System.out.println(item.next().toJSONPretty());
            }
        }
    }

    private static void findRepliesInLast15DaysWithConfig(String forumName, String threadSubject) {

        Table table = dynamoDB.getTable(tableName);

        long twoWeeksAgoMilli = (new Date()).getTime() - (15L * 24L * 60L * 60L * 1000L);
        Date twoWeeksAgo = new Date();
        twoWeeksAgo.setTime(twoWeeksAgoMilli);
        SimpleDateFormat df = new SimpleDateFormat("yyyy-MM-dd'T'HH:mm:ss.SSS'Z'");
        String twoWeeksAgoStr = df.format(twoWeeksAgo);

        String replyId = forumName + "#" + threadSubject;

        QuerySpec spec = new QuerySpec().withProjectionExpression("Message, ReplyDateTime, PostedBy")
            .withKeyConditionExpression("Id = :v_id and ReplyDateTime <= :v_reply_dt_tm")
            .withValueMap(new ValueMap().withString(":v_id", replyId).withString(":v_reply_dt_tm", twoWeeksAgoStr));

        ItemCollection<QueryOutcome> items = table.query(spec);

        System.out.println("\nfindRepliesInLast15DaysWithConfig results:");
        Iterator<Item> iterator = items.iterator();
        while (iterator.hasNext()) {
            System.out.println(iterator.next().toJSONPretty());
        }

    }

    private static void findRepliesPostedWithinTimePeriod(String forumName, String threadSubject) {

        Table table = dynamoDB.getTable(tableName);

        long startDateMilli = (new Date()).getTime() - (15L * 24L * 60L * 60L * 1000L);
        long endDateMilli = (new Date()).getTime() - (5L * 24L * 60L * 60L * 1000L);
        java.text.SimpleDateFormat df = new java.text.SimpleDateFormat("yyyy-MM-dd'T'HH:mm:ss.SSS'Z'");
        String startDate = df.format(startDateMilli);
        String endDate = df.format(endDateMilli);

        String replyId = forumName + "#" + threadSubject;

        QuerySpec spec = new QuerySpec().withProjectionExpression("Message, ReplyDateTime, PostedBy")
            .withKeyConditionExpression("Id = :v_id and ReplyDateTime between :v_start_dt and :v_end_dt")
            .withValueMap(new ValueMap().withString(":v_id", replyId).withString(":v_start_dt", startDate)
                .withString(":v_end_dt", endDate));

        ItemCollection<QueryOutcome> items = table.query(spec);

        System.out.println("\nfindRepliesPostedWithinTimePeriod results:");
        Iterator<Item> iterator = items.iterator();
        while (iterator.hasNext()) {
            System.out.println(iterator.next().toJSONPretty());
        }
    }

    private static void findRepliesUsingAFilterExpression(String forumName, String threadSubject) {

        Table table = dynamoDB.getTable(tableName);

        String replyId = forumName + "#" + threadSubject;

        QuerySpec spec = new QuerySpec().withProjectionExpression("Message, ReplyDateTime, PostedBy")
            .withKeyConditionExpression("Id = :v_id").withFilterExpression("PostedBy = :v_postedby")
            .withValueMap(new ValueMap().withString(":v_id", replyId).withString(":v_postedby", "User B"));

        ItemCollection<QueryOutcome> items = table.query(spec);

        System.out.println("\nfindRepliesUsingAFilterExpression results:");
        Iterator<Item> iterator = items.iterator();
        while (iterator.hasNext()) {
            System.out.println(iterator.next().toJSONPretty());
        }
    }

}
// snippet-end:[dynamodb.Java.CodeExample.DocumentAPIQuery]
>>>>>>> a604417e
<|MERGE_RESOLUTION|>--- conflicted
+++ resolved
@@ -1,32 +1,26 @@
-// snippet-sourcedescription:[DocumentAPIQuery.java demonstrates how to ]
-// snippet-service:[dynamodb]
-// snippet-keyword:[Java]
-// snippet-keyword:[Amazon DynamoDB]
-// snippet-keyword:[Code Sample]
-// snippet-keyword:[ ]
-// snippet-sourcetype:[full-example]
-// snippet-sourcedate:[ ]
-// snippet-sourceauthor:[AWS]
-<<<<<<< HEAD
+// snippet-sourcedescription:[DocumentAPIQuery.java demonstrates how to ]
+// snippet-service:[dynamodb]
+// snippet-keyword:[Java]
+// snippet-keyword:[Amazon DynamoDB]
+// snippet-keyword:[Code Sample]
+// snippet-keyword:[ ]
+// snippet-sourcetype:[full-example]
+// snippet-sourcedate:[ ]
+// snippet-sourceauthor:[AWS]
 // snippet-start:[dynamodb.java.codeexample.DocumentAPIQuery] 
-=======
-// snippet-start:[dynamodb.Java.CodeExample.DocumentAPIQuery] 
-
->>>>>>> a604417e
-/**
- * Copyright 2010-2019 Amazon.com, Inc. or its affiliates. All Rights Reserved.
- *
- * This file is licensed under the Apache License, Version 2.0 (the "License").
- * You may not use this file except in compliance with the License. A copy of
- * the License is located at
- *
- * http://aws.amazon.com/apache2.0/
- *
- * This file is distributed on an "AS IS" BASIS, WITHOUT WARRANTIES OR
- * CONDITIONS OF ANY KIND, either express or implied. See the License for the
- * specific language governing permissions and limitations under the License.
-*/
-<<<<<<< HEAD
+/**
+ * Copyright 2010-2019 Amazon.com, Inc. or its affiliates. All Rights Reserved.
+ *
+ * This file is licensed under the Apache License, Version 2.0 (the "License").
+ * You may not use this file except in compliance with the License. A copy of
+ * the License is located at
+ *
+ * http://aws.amazon.com/apache2.0/
+ *
+ * This file is distributed on an "AS IS" BASIS, WITHOUT WARRANTIES OR
+ * CONDITIONS OF ANY KIND, either express or implied. See the License for the
+ * specific language governing permissions and limitations under the License.
+*/
 
 
 package com.amazonaws.codesamples.document;
@@ -185,164 +179,4 @@
 
 }
 
-// snippet-end:[dynamodb.java.codeexample.DocumentAPIQuery] 
-=======
-
-
-package com.amazonaws.codesamples.document;
-
-import java.text.SimpleDateFormat;
-import java.util.Date;
-import java.util.Iterator;
-
-import com.amazonaws.services.dynamodbv2.AmazonDynamoDB;
-import com.amazonaws.services.dynamodbv2.AmazonDynamoDBClientBuilder;
-import com.amazonaws.services.dynamodbv2.document.DynamoDB;
-import com.amazonaws.services.dynamodbv2.document.Item;
-import com.amazonaws.services.dynamodbv2.document.ItemCollection;
-import com.amazonaws.services.dynamodbv2.document.Page;
-import com.amazonaws.services.dynamodbv2.document.QueryOutcome;
-import com.amazonaws.services.dynamodbv2.document.Table;
-import com.amazonaws.services.dynamodbv2.document.spec.QuerySpec;
-import com.amazonaws.services.dynamodbv2.document.utils.ValueMap;
-
-public class DocumentAPIQuery {
-
-    static AmazonDynamoDB client = AmazonDynamoDBClientBuilder.standard().build();
-    static DynamoDB dynamoDB = new DynamoDB(client);
-
-    static String tableName = "Reply";
-
-    public static void main(String[] args) throws Exception {
-
-        String forumName = "Amazon DynamoDB";
-        String threadSubject = "DynamoDB Thread 1";
-
-        findRepliesForAThread(forumName, threadSubject);
-        findRepliesForAThreadSpecifyOptionalLimit(forumName, threadSubject);
-        findRepliesInLast15DaysWithConfig(forumName, threadSubject);
-        findRepliesPostedWithinTimePeriod(forumName, threadSubject);
-        findRepliesUsingAFilterExpression(forumName, threadSubject);
-    }
-
-    private static void findRepliesForAThread(String forumName, String threadSubject) {
-
-        Table table = dynamoDB.getTable(tableName);
-
-        String replyId = forumName + "#" + threadSubject;
-
-        QuerySpec spec = new QuerySpec().withKeyConditionExpression("Id = :v_id")
-            .withValueMap(new ValueMap().withString(":v_id", replyId));
-
-        ItemCollection<QueryOutcome> items = table.query(spec);
-
-        System.out.println("\nfindRepliesForAThread results:");
-
-        Iterator<Item> iterator = items.iterator();
-        while (iterator.hasNext()) {
-            System.out.println(iterator.next().toJSONPretty());
-        }
-
-    }
-
-    private static void findRepliesForAThreadSpecifyOptionalLimit(String forumName, String threadSubject) {
-
-        Table table = dynamoDB.getTable(tableName);
-
-        String replyId = forumName + "#" + threadSubject;
-
-        QuerySpec spec = new QuerySpec().withKeyConditionExpression("Id = :v_id")
-            .withValueMap(new ValueMap().withString(":v_id", replyId)).withMaxPageSize(1);
-
-        ItemCollection<QueryOutcome> items = table.query(spec);
-
-        System.out.println("\nfindRepliesForAThreadSpecifyOptionalLimit results:");
-
-        // Process each page of results
-        int pageNum = 0;
-        for (Page<Item, QueryOutcome> page : items.pages()) {
-
-            System.out.println("\nPage: " + ++pageNum);
-
-            // Process each item on the current page
-            Iterator<Item> item = page.iterator();
-            while (item.hasNext()) {
-                System.out.println(item.next().toJSONPretty());
-            }
-        }
-    }
-
-    private static void findRepliesInLast15DaysWithConfig(String forumName, String threadSubject) {
-
-        Table table = dynamoDB.getTable(tableName);
-
-        long twoWeeksAgoMilli = (new Date()).getTime() - (15L * 24L * 60L * 60L * 1000L);
-        Date twoWeeksAgo = new Date();
-        twoWeeksAgo.setTime(twoWeeksAgoMilli);
-        SimpleDateFormat df = new SimpleDateFormat("yyyy-MM-dd'T'HH:mm:ss.SSS'Z'");
-        String twoWeeksAgoStr = df.format(twoWeeksAgo);
-
-        String replyId = forumName + "#" + threadSubject;
-
-        QuerySpec spec = new QuerySpec().withProjectionExpression("Message, ReplyDateTime, PostedBy")
-            .withKeyConditionExpression("Id = :v_id and ReplyDateTime <= :v_reply_dt_tm")
-            .withValueMap(new ValueMap().withString(":v_id", replyId).withString(":v_reply_dt_tm", twoWeeksAgoStr));
-
-        ItemCollection<QueryOutcome> items = table.query(spec);
-
-        System.out.println("\nfindRepliesInLast15DaysWithConfig results:");
-        Iterator<Item> iterator = items.iterator();
-        while (iterator.hasNext()) {
-            System.out.println(iterator.next().toJSONPretty());
-        }
-
-    }
-
-    private static void findRepliesPostedWithinTimePeriod(String forumName, String threadSubject) {
-
-        Table table = dynamoDB.getTable(tableName);
-
-        long startDateMilli = (new Date()).getTime() - (15L * 24L * 60L * 60L * 1000L);
-        long endDateMilli = (new Date()).getTime() - (5L * 24L * 60L * 60L * 1000L);
-        java.text.SimpleDateFormat df = new java.text.SimpleDateFormat("yyyy-MM-dd'T'HH:mm:ss.SSS'Z'");
-        String startDate = df.format(startDateMilli);
-        String endDate = df.format(endDateMilli);
-
-        String replyId = forumName + "#" + threadSubject;
-
-        QuerySpec spec = new QuerySpec().withProjectionExpression("Message, ReplyDateTime, PostedBy")
-            .withKeyConditionExpression("Id = :v_id and ReplyDateTime between :v_start_dt and :v_end_dt")
-            .withValueMap(new ValueMap().withString(":v_id", replyId).withString(":v_start_dt", startDate)
-                .withString(":v_end_dt", endDate));
-
-        ItemCollection<QueryOutcome> items = table.query(spec);
-
-        System.out.println("\nfindRepliesPostedWithinTimePeriod results:");
-        Iterator<Item> iterator = items.iterator();
-        while (iterator.hasNext()) {
-            System.out.println(iterator.next().toJSONPretty());
-        }
-    }
-
-    private static void findRepliesUsingAFilterExpression(String forumName, String threadSubject) {
-
-        Table table = dynamoDB.getTable(tableName);
-
-        String replyId = forumName + "#" + threadSubject;
-
-        QuerySpec spec = new QuerySpec().withProjectionExpression("Message, ReplyDateTime, PostedBy")
-            .withKeyConditionExpression("Id = :v_id").withFilterExpression("PostedBy = :v_postedby")
-            .withValueMap(new ValueMap().withString(":v_id", replyId).withString(":v_postedby", "User B"));
-
-        ItemCollection<QueryOutcome> items = table.query(spec);
-
-        System.out.println("\nfindRepliesUsingAFilterExpression results:");
-        Iterator<Item> iterator = items.iterator();
-        while (iterator.hasNext()) {
-            System.out.println(iterator.next().toJSONPretty());
-        }
-    }
-
-}
-// snippet-end:[dynamodb.Java.CodeExample.DocumentAPIQuery]
->>>>>>> a604417e
+// snippet-end:[dynamodb.java.codeexample.DocumentAPIQuery] 